--- conflicted
+++ resolved
@@ -6,12 +6,8 @@
 
 import os.path
 from typing import Callable, Iterator, Union
-<<<<<<< HEAD
 
-from readers import TesseraeCorpusReader, PerseusTreebankCorpusReader
-=======
-from cltkreaders.readers import TesseraeCorpusReader
->>>>>>> 09801596
+from cltkreaders.readers import TesseraeCorpusReader, PerseusTreebankCorpusReader
 
 from cltk import NLP
 from cltk.core.data_types import Pipeline
@@ -107,12 +103,6 @@
             pos_sent = []
             for item in data:
                 pos_sent.append(f"{item.string}/{item.upos}")
-<<<<<<< HEAD
-            yield pos_sent       
-
-# TODO: Add corpus download support following Tesserae example
-LatinPerseusTreebankCorpusReader = PerseusTreebankCorpusReader
-=======
             yield pos_sent
 
     def tokenized_paras(self, fileids: Union[list, str] = None, preprocess: Callable = None) -> Iterator[list]:
@@ -128,4 +118,6 @@
                     tokenized_sent.append((item.string, item.lemma, item.upos))
                 tokenized_para.append(tokenized_sent)
             yield tokenized_para
->>>>>>> 09801596
+
+# TODO: Add corpus download support following Tesserae example
+LatinPerseusTreebankCorpusReader = PerseusTreebankCorpusReader