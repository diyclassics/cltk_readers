--- conflicted
+++ resolved
@@ -90,25 +90,15 @@
     def root(self):
         if not self._root:
             self._root = os.path.join(
-<<<<<<< HEAD
                             get_cltk_data_dir(),
                             self.lang, "text", self.corpus, "texts")
-=======
-                get_cltk_data_dir(), f"{self.lang}/text/{self.corpus}/texts"
-            )
->>>>>>> 2004f45f
         return self._root
 
     def __check_corpus(self):
         if not os.path.isdir(self.root):
             if self.root != os.path.join(
-<<<<<<< HEAD
                     get_cltk_data_dir(),
                     self.lang, "text", self.corpus, "texts"):
-=======
-                get_cltk_data_dir(), f"{self.lang}/text/{self.corpus}/texts"
-            ):
->>>>>>> 2004f45f
                 raise CLTKException(
                     f"Failed to instantiate GreekTesseraeCorpusReader. Root folder not found."
                 )
